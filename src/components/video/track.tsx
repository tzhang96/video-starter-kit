--- conflicted
+++ resolved
@@ -97,42 +97,6 @@
   };
 
   return (
-<<<<<<< HEAD
-    <div
-      className={cn(
-        "flex flex-col rounded overflow-hidden group opacity-90",
-        // https://tailwindcss.com/docs/content-configuration#dynamic-class-names
-        {
-          "bg-teal-500 dark:bg-teal-600": track.type === "video",
-          "bg-sky-500 dark:bg-sky-600": track.type === "music",
-          "bg-violet-500 dark:bg-violet-600": track.type === "voiceover",
-          "opacity-100": isSelected,
-        },
-        className,
-      )}
-      role="checkbox"
-      aria-checked={isSelected}
-      onClick={handleOnClick}
-      {...props}
-    >
-      <div className="px-2 py-0.5 bg-black/10 flex flex-row items-center">
-        <div className="flex flex-row gap-1 text-sm items-center font-semibold text-white/60 w-full">
-          <div className="flex flex-row gap-1 items-center">
-            {createElement(trackIcons[track.type], {
-              className: "w-3 h-3 opacity-70 stroke-[3px]",
-            } as any)}
-            <span>{track.label}</span>
-          </div>
-          <div className="flex flex-row flex-1 items-center justify-end">
-            <WithTooltip tooltip="Remove content">
-              <button
-                className="p-1 rounded hover:bg-black/5 group-hover:text-white"
-                onClick={handleOnDelete}
-              >
-                <TrashIcon className="w-3 h-3 stroke-2" />
-              </button>
-            </WithTooltip>
-=======
     <Draggable axis="x" bounds="parent" onDrag={handleDrag}>
       <div
         className={cn(
@@ -169,7 +133,6 @@
                 </button>
               </WithTooltip>
             </div>
->>>>>>> 09dd5a48
           </div>
         </div>
         <div className="p-px flex-1 relative">
