--- conflicted
+++ resolved
@@ -205,13 +205,7 @@
       ? previousTrack.getBoundingClientRect().right - timelineRect.left
       : 0;
     const rightBoundPixels = nextTrack
-<<<<<<< HEAD
-      ? nextTrack.getBoundingClientRect().left -
-        timelineRect.left -
-        trackRect.width
-=======
       ? nextTrack.getBoundingClientRect().left - timelineRect.left - trackRect.width
->>>>>>> e9cf5331
       : timelineRect.width - trackRect.width;
 
     return {
@@ -221,11 +215,7 @@
       leftBoundPixels,
       rightBoundPixels,
       leftBoundPercent: (leftBoundPixels / parentWidth) * 100,
-<<<<<<< HEAD
-      rightBoundPercent: (rightBoundPixels / parentWidth) * 100,
-=======
       rightBoundPercent: (rightBoundPixels / parentWidth) * 100
->>>>>>> e9cf5331
     };
   };
 
@@ -234,11 +224,7 @@
     if (!trackElement) return;
     const bounds = calculateBounds(trackElement);
     if (!bounds) return;
-<<<<<<< HEAD
-
-=======
     
->>>>>>> e9cf5331
     const startX = e.clientX;
     const startLeft = trackElement.offsetLeft;
 
@@ -278,11 +264,7 @@
     e.stopPropagation();
     const trackElement = trackRef.current;
     if (!trackElement) return;
-<<<<<<< HEAD
-
-=======
     
->>>>>>> e9cf5331
     const bounds = calculateBounds(trackElement);
     if (!bounds) return;
 
@@ -290,17 +272,10 @@
     const startWidth = trackElement.offsetWidth;
     const startLeft = trackElement.offsetLeft;
     const startTimestamp = frame.timestamp;
-<<<<<<< HEAD
-=======
-    const originalStartTime = frame.startTime || 0;
+    const originalStartOffset = frame.startOffset || 0;
     const originalDuration = frame.duration;
->>>>>>> e9cf5331
 
     const handleMouseMove = (moveEvent: MouseEvent) => {
-      // Recalculate bounds on each move to account for other clips' positions
-      const currentBounds = calculateBounds(trackElement);
-      if (!currentBounds) return;
-
       const deltaX = moveEvent.clientX - startX;
       let newWidth = startWidth + (direction === "right" ? deltaX : -deltaX);
       let newLeft = startLeft;
@@ -309,47 +284,7 @@
       const maxDuration: number = resolveDuration(media) ?? 5000;
 
       if (direction === "left") {
-        // Calculate new position and width while maintaining the end point
         const endPoint = startLeft + startWidth;
-<<<<<<< HEAD
-
-        // Calculate new left position in percentage
-        const proposedLeftPercent =
-          ((startLeft + deltaX) / currentBounds.parentWidth) * 100;
-
-        // Ensure we don't go beyond the previous clip
-        const constrainedLeftPercent = Math.max(
-          currentBounds.leftBoundPercent,
-          proposedLeftPercent,
-        );
-
-        // Calculate maximum left position based on minimum duration
-        const maxLeftPercent =
-          ((endPoint - (minDuration / 1000 / 30) * currentBounds.parentWidth) /
-            currentBounds.parentWidth) *
-          100;
-
-        // Apply all constraints
-        newLeft =
-          (Math.min(maxLeftPercent, constrainedLeftPercent) *
-            currentBounds.parentWidth) /
-          100;
-        newWidth = endPoint - newLeft;
-
-        // Update timestamp based on new position
-        const newTimestamp = (newLeft / currentBounds.parentWidth) * 30 * 1000;
-        frame.timestamp = Math.max(0, newTimestamp);
-      } else {
-        // For right-side resizing, ensure we don't overlap with the next clip
-        const maxWidth =
-          currentBounds.rightBoundPixels +
-          trackElement.offsetLeft +
-          trackElement.offsetWidth;
-        newWidth = Math.min(newWidth, maxWidth - trackElement.offsetLeft);
-      }
-
-      let newDuration = (newWidth / currentBounds.parentWidth) * 30 * 1000;
-=======
         
         // Calculate new left position in percentage
         const proposedLeftPercent = ((startLeft + deltaX) / bounds.parentWidth) * 100;
@@ -371,40 +306,24 @@
         // Calculate how much of the original video we're trimming from the start
         const trimAmount = startWidth - newWidth;
         const trimTime = (trimAmount / bounds.parentWidth) * 30 * 1000;
-        frame.startTime = originalStartTime + trimTime;
+        frame.startOffset = originalStartOffset + trimTime;
       }
 
       let newDuration = (newWidth / bounds.parentWidth) * 30 * 1000;
->>>>>>> e9cf5331
 
       // Enforce duration constraints
       if (newDuration < minDuration) {
         newDuration = minDuration;
-<<<<<<< HEAD
-        newWidth = (minDuration / 1000 / 30) * currentBounds.parentWidth;
-        if (direction === "left") {
-          const endPoint = startLeft + startWidth;
-          newLeft = endPoint - newWidth;
-          frame.timestamp = (newLeft / currentBounds.parentWidth) * 30 * 1000;
-        }
-      } else if (newDuration > maxDuration) {
-        newDuration = maxDuration;
-        newWidth = (maxDuration / 1000 / 30) * currentBounds.parentWidth;
-        if (direction === "left") {
-          const endPoint = startLeft + startWidth;
-          newLeft = endPoint - newWidth;
-          frame.timestamp = (newLeft / currentBounds.parentWidth) * 30 * 1000;
-=======
         newWidth = (minDuration / 1000 / 30) * bounds.parentWidth;
         if (direction === "left") {
           const endPoint = startLeft + startWidth;
           newLeft = endPoint - newWidth;
           frame.timestamp = (newLeft / bounds.parentWidth) * 30 * 1000;
           
-          // Recalculate startTime based on how much we trimmed
+          // Recalculate startOffset based on how much we trimmed
           const trimAmount = startWidth - newWidth;
           const trimTime = (trimAmount / bounds.parentWidth) * 30 * 1000;
-          frame.startTime = originalStartTime + trimTime;
+          frame.startOffset = originalStartOffset + trimTime;
         }
       } else if (newDuration > maxDuration) {
         newDuration = maxDuration;
@@ -414,21 +333,16 @@
           newLeft = endPoint - newWidth;
           frame.timestamp = (newLeft / bounds.parentWidth) * 30 * 1000;
           
-          // Recalculate startTime based on how much we trimmed
+          // Recalculate startOffset based on how much we trimmed
           const trimAmount = startWidth - newWidth;
           const trimTime = (trimAmount / bounds.parentWidth) * 30 * 1000;
-          frame.startTime = originalStartTime + trimTime;
->>>>>>> e9cf5331
+          frame.startOffset = originalStartOffset + trimTime;
         }
       }
 
       frame.duration = newDuration;
       trackElement.style.width = `${((frame.duration / 30) * 100) / 1000}%`;
-<<<<<<< HEAD
-
-=======
       
->>>>>>> e9cf5331
       if (direction === "left") {
         trackElement.style.left = `${(frame.timestamp / 30 / 10).toFixed(2)}%`;
       }
@@ -438,17 +352,7 @@
       // Round values to prevent floating point imprecision
       frame.duration = Math.round(frame.duration / 100) * 100;
       frame.timestamp = Math.round(frame.timestamp / 100) * 100;
-<<<<<<< HEAD
-
-      // Update styles with rounded values
-      trackElement.style.width = `${((frame.duration / 30) * 100) / 1000}%`;
-      trackElement.style.left = `${(frame.timestamp / 30 / 10).toFixed(2)}%`;
-
-      db.keyFrames.update(frame.id, {
-        duration: frame.duration,
-        timestamp: frame.timestamp,
-=======
-      frame.startTime = Math.round(frame.startTime / 100) * 100;
+      frame.startOffset = Math.round(frame.startOffset / 100) * 100;
       
       // Update styles with rounded values
       trackElement.style.width = `${((frame.duration / 30) * 100) / 1000}%`;
@@ -457,8 +361,7 @@
       db.keyFrames.update(frame.id, { 
         duration: frame.duration,
         timestamp: frame.timestamp,
-        startTime: frame.startTime
->>>>>>> e9cf5331
+        startOffset: frame.startOffset
       });
       queryClient.invalidateQueries({
         queryKey: queryKeys.projectPreview(projectId),
@@ -522,11 +425,7 @@
         </div>
         <div
           className={cn(
-<<<<<<< HEAD
             "p-px flex-1 items-center bg-repeat-x h-full max-h-full overflow-hidden relative",
-=======
-            "p-px flex-1 items-center bg-repeat-x h-full max-h-full overflow-hidden relative"
->>>>>>> e9cf5331
           )}
           style={
             imageUrl
